--- conflicted
+++ resolved
@@ -1,15 +1,6 @@
-<<<<<<< HEAD
-using System.Collections;
-=======
-using System;
->>>>>>> abd4dc6e
 using System.Collections.Generic;
 using System.Linq;
 using System.Threading.Tasks;
-<<<<<<< HEAD
-using Google.Protobuf.WellKnownTypes;
-=======
->>>>>>> abd4dc6e
 using Kafka.Connect.Plugin.Models;
 using Kafka.Connect.Processors;
 using Microsoft.Extensions.Options;
@@ -31,7 +22,6 @@
         }
 
         [Theory]
-<<<<<<< HEAD
         [InlineData(new []{ "simple.keep" }, new string[0], new string[0], "wrong-connector-name")]
         [InlineData(new []{ "simple.keep" }, new string[0], new string[0], "connector-name", "Kafka.Connect.Processors.WhitelistFieldProjector")]
         [InlineData(new []{ "simple.keep" }, new string[0], new string[0])]
@@ -66,461 +56,11 @@
 
                 _options.Value.Returns(options);
                 var (skip, actual) =
-                    await _blacklistFieldProjector.Apply( new Dictionary<string, object>(flattened), "connector-name");
+                    await _blacklistFieldProjector.Apply(new Dictionary<string, object>(flattened), "connector-name");
                 Assert.False(skip);
                 Assert.Equal(flattened.Count - removed.Length, actual.Count);
                 Assert.All(flattened.Keys.Except(removed), key => Assert.True(actual.ContainsKey(key)));
                 Assert.All(removed, key => Assert.False(actual.ContainsKey(key)));
-=======
-        [MemberData(nameof(ApplyTests))]
-        public async Task Apply_Tests(IDictionary<string, object> data, IList<ConnectorConfig<IList<string>>> options, string[] exists, string[] doesntExists)
-        {
-            _options.Value.Returns(options);
-            var (skip, flattened) = await _blacklistFieldProjector.Apply(data, "connector-name");
-            Assert.False(skip);
-            Assert.All(exists, key => Assert.True(flattened.ContainsKey(key)));
-            Assert.All(doesntExists, key => Assert.False(flattened.ContainsKey(key)));
-        }
-
-        public static IEnumerable<object[]> ApplyTests
-        {
-            get
-            {
-                yield return new object[] // wrong connector-name
-                {
-                    new Dictionary<string, object>()
-                        {{"key.simple.keep", ""}, {"value.simple.keep", ""}, {"none.simple.keep", ""}},
-                    new List<ConnectorConfig<IList<string>>>
-                    {
-                        new()
-                        {
-                            Name = "wrong-connector-name",
-                            Processors = new List<ProcessorConfig<IList<string>>>()
-                                {new() {Name = "", Settings = new List<string>()}}
-                        }
-                    },
-                    new[] {"key.simple.keep", "value.simple.keep", "none.simple.keep"},
-                    Array.Empty<string>()
-                };
-                yield return new object[] // Wrong processor
-                {
-                    new Dictionary<string, object>()
-                        {{"key.simple.keep", ""}, {"value.simple.keep", ""}, {"value.none.simple.keep", ""}},
-                    new List<ConnectorConfig<IList<string>>>
-                    {
-                        new()
-                        {
-                            Name = "connector-name",
-                            Processors = new List<ProcessorConfig<IList<string>>>()
-                            {
-                                new()
-                                {
-                                    Name = "Kafka.Connect.Processors.WhitelistFieldProjector",
-                                    Settings = new List<string>()
-                                }
-                            }
-                        }
-                    },
-                    new[] {"key.simple.keep", "value.simple.keep", "value.none.simple.keep"},
-                    Array.Empty<string>()
-                };
-                yield return new object[] // Remove matching key
-                {
-                    new Dictionary<string, object>()
-                    {
-                        {"key.simple.keep", ""}, {"key.simple.remove", ""}, {"value.simple.keep", ""},
-                        {"value.simple.remove", ""}, {"value.none.simple.keep", ""}, {"value.none.simple.remove", ""}
-                    },
-                    new List<ConnectorConfig<IList<string>>>
-                    {
-                        new()
-                        {
-                            Name = "connector-name",
-                            Processors = new List<ProcessorConfig<IList<string>>>()
-                            {
-                                new()
-                                {
-                                    Name = "Kafka.Connect.Processors.BlacklistFieldProjector",
-                                    Settings = new List<string>
-                                        {"key.simple.remove", "value.simple.remove", "none.simple.remove"}
-                                }
-                            }
-                        }
-                    },
-                    new[] {"key.simple.keep", "value.simple.keep", "value.none.simple.keep"},
-                    new[] {"key.simple.remove", "value.simple.remove", "value.none.simple.remove"}
-                };
-                yield return new object[] // Remove * in between 
-                {
-                    new Dictionary<string, object>()
-                    {
-                        {"key.simple.one.keep", ""}, {"key.simple.one.remove", ""}, {"key.simple.two.remove", ""},
-                        {"value.simple.one.keep", ""}, {"value.simple.one.remove", ""}, {"value.simple.two.remove", ""},
-                        {"value.none.simple.one.keep", ""}, {"value.none.simple.one.remove", ""},
-                        {"value.none.simple.two.remove", ""}
-                    },
-                    new List<ConnectorConfig<IList<string>>>
-                    {
-                        new()
-                        {
-                            Name = "connector-name",
-                            Processors = new List<ProcessorConfig<IList<string>>>()
-                            {
-                                new()
-                                {
-                                    Name = "Kafka.Connect.Processors.BlacklistFieldProjector",
-                                    Settings = new List<string>
-                                        {"key.simple.*.remove", "value.simple.*.remove", "none.simple.*.remove"}
-                                }
-                            }
-                        }
-                    },
-                    new[] {"key.simple.one.keep", "value.simple.one.keep", "value.none.simple.one.keep"},
-                    new[]
-                    {
-                        "key.simple.one.remove", "value.simple.one.remove", "value.none.simple.one.remove",
-                        "key.simple.two.remove", "value.simple.two.remove", "value.none.simple.two.remove"
-                    }
-                };
-                yield return new object[] // Remove * at the end 
-                {
-                    new Dictionary<string, object>()
-                    {
-                        {"key.simple.keep.one", ""}, {"key.simple.remove.one", ""}, {"key.simple.remove.two", ""},
-                        {"value.simple.keep.one", ""}, {"value.simple.remove.one", ""}, {"value.simple.remove.two", ""},
-                        {"value.none.simple.keep.one", ""}, {"value.none.simple.remove.one", ""},
-                        {"value.none.simple.remove.two", ""}
-                    },
-                    new List<ConnectorConfig<IList<string>>>
-                    {
-                        new()
-                        {
-                            Name = "connector-name",
-                            Processors = new List<ProcessorConfig<IList<string>>>()
-                            {
-                                new()
-                                {
-                                    Name = "Kafka.Connect.Processors.BlacklistFieldProjector",
-                                    Settings = new List<string>
-                                        {"key.simple.remove.*", "value.simple.remove.*", "none.simple.remove.*"}
-                                }
-                            }
-                        }
-                    },
-                    new[] {"key.simple.keep.one", "value.simple.keep.one", "value.none.simple.keep.one"},
-                    new[]
-                    {
-                        "key.simple.remove.one", "value.simple.remove.one", "value.none.simple.remove.one",
-                        "key.simple.remove.two", "value.simple.remove.two", "value.none.simple.remove.two"
-                    }
-                };
-                yield return new object[] // Remove multiple *'s
-                {
-                    new Dictionary<string, object>()
-                    {
-                        {"key.simple.star.keep.one", ""}, {"key.simple.one.remove.one", ""},
-                        {"key.simple.two.remove.two", ""},
-                        {"value.simple.star.keep.one", ""}, {"value.simple.one.remove.one", ""},
-                        {"value.simple.two.remove.two", ""},
-                        {"value.none.simple.star.keep.one", ""}, {"value.none.simple.one.remove.one", ""},
-                        {"value.none.simple.two.remove.two", ""}
-                    },
-                    new List<ConnectorConfig<IList<string>>>
-                    {
-                        new()
-                        {
-                            Name = "connector-name",
-                            Processors = new List<ProcessorConfig<IList<string>>>()
-                            {
-                                new()
-                                {
-                                    Name = "Kafka.Connect.Processors.BlacklistFieldProjector",
-                                    Settings = new List<string>
-                                        {"key.simple.*.remove.*", "value.simple.*.remove.*", "none.simple.*.remove.*"}
-                                }
-                            }
-                        }
-                    },
-                    new[] {"key.simple.star.keep.one", "value.simple.star.keep.one", "value.none.simple.star.keep.one"},
-                    new[]
-                    {
-                        "key.simple.one.remove.one", "value.simple.one.remove.one", "value.none.simple.one.remove.one",
-                        "key.simple.two.remove.two", "value.simple.two.remove.two", "value.none.simple.two.remove.two"
-                    }
-                };
-                yield return new object[] // Remove an element in array at the end 
-                {
-                    new Dictionary<string, object>()
-                    {
-                        {"key.simple.keep[0]", ""}, {"key.simple.remove[0]", ""}, {"key.simple.remove[1]", ""},
-                        {"value.simple.keep[0]", ""}, {"value.simple.remove[0]", ""}, {"value.simple.remove[1]", ""},
-                        {"value.none.simple.keep[0]", ""}, {"value.none.simple.remove[0]", ""},
-                        {"value.none.simple.remove[1]", ""}
-                    },
-                    new List<ConnectorConfig<IList<string>>>
-                    {
-                        new()
-                        {
-                            Name = "connector-name",
-                            Processors = new List<ProcessorConfig<IList<string>>>()
-                            {
-                                new()
-                                {
-                                    Name = "Kafka.Connect.Processors.BlacklistFieldProjector",
-                                    Settings = new List<string>
-                                        {"key.simple.remove[1]", "value.simple.remove[0]", "none.simple.remove[1]"}
-                                }
-                            }
-                        }
-                    },
-                    new[]
-                    {
-                        "key.simple.keep[0]", "value.simple.keep[0]", "value.none.simple.keep[0]",
-                        "key.simple.remove[0]", "value.none.simple.remove[0]", "value.simple.remove[1]"
-                    },
-                    new[] {"value.simple.remove[0]", "key.simple.remove[1]", "value.none.simple.remove[1]"}
-                };
-                yield return new object[] // Remove * in array at the end 
-                {
-                    new Dictionary<string, object>()
-                    {
-                        {"key.simple.keep[0]", ""}, {"key.simple.remove[0]", ""}, {"key.simple.two.remove[1]", ""},
-                        {"value.simple.keep[0]", ""}, {"value.simple.remove[0]", ""}, {"value.simple.remove[1]", ""},
-                        {"value.none.simple.keep[0]", ""}, {"value.none.simple.remove[0]", ""},
-                        {"value.none.simple.remove[1]", ""}
-                    },
-                    new List<ConnectorConfig<IList<string>>>
-                    {
-                        new()
-                        {
-                            Name = "connector-name",
-                            Processors = new List<ProcessorConfig<IList<string>>>()
-                            {
-                                new()
-                                {
-                                    Name = "Kafka.Connect.Processors.BlacklistFieldProjector",
-                                    Settings = new List<string>
-                                        {"key.simple.remove[*]", "value.simple.remove[*]", "none.simple.remove[*]"}
-                                }
-                            }
-                        }
-                    },
-                    new[] {"key.simple.keep[0]", "value.simple.keep[0]", "value.none.simple.keep[0]"},
-                    new[]
-                    {
-                        "key.simple.remove[0]", "value.simple.remove[0]", "value.none.simple.remove[0]",
-                        "key.simple.remove[1]", "value.simple.remove[1]", "value.none.simple.remove[1]"
-                    }
-                };
-                yield return new object[] // Remove * in array in between
-                {
-                    new Dictionary<string, object>()
-                    {
-                        {"key.simple.keep[0].child", ""}, {"key.simple.remove[0].child", ""},
-                        {"key.simple.remove[1].child", ""},
-                        {"value.simple.keep[0].child", ""}, {"value.simple.remove[0].child", ""},
-                        {"value.simple.remove[1].child", ""},
-                        {"value.none.simple.keep[0].child", ""}, {"value.none.simple.remove[0].child", ""},
-                        {"value.none.simple.remove[1].child", ""}
-                    },
-                    new List<ConnectorConfig<IList<string>>>
-                    {
-                        new()
-                        {
-                            Name = "connector-name",
-                            Processors = new List<ProcessorConfig<IList<string>>>()
-                            {
-                                new()
-                                {
-                                    Name = "Kafka.Connect.Processors.BlacklistFieldProjector",
-                                    Settings = new List<string>
-                                    {
-                                        "key.simple.remove[*].child", "value.simple.remove[*].child",
-                                        "none.simple.remove[*].child"
-                                    }
-                                }
-                            }
-                        }
-                    },
-                    new[] {"key.simple.keep[0].child", "value.simple.keep[0].child", "value.none.simple.keep[0].child"},
-                    new[]
-                    {
-                        "key.simple.remove[0].child", "value.simple.remove[0].child",
-                        "value.none.simple.remove[0].child", "key.simple.remove[1].child",
-                        "value.simple.remove[1].child", "value.none.simple.remove[1].child"
-                    }
-                };
-                yield return new object[] // Remove an element in array at the end 
-                {
-                    new Dictionary<string, object>()
-                    {
-                        {"key.simple.keep[0].keep", ""}, {"key.simple.remove[0].keep", ""},
-                        {"key.simple.remove[1].remove", ""}, {"key.simple.remove[2].remove", ""},
-                        {"value.simple.keep[0].keep", ""}, {"value.simple.remove[0].keep", ""},
-                        {"value.simple.remove[1].remove", ""}, {"value.simple.remove[2].remove", ""},
-                        {"value.none.simple.keep[0].keep", ""}, {"value.none.simple.remove[0].keep", ""},
-                        {"value.none.simple.remove[1].remove", ""}, {"value.none.simple.remove[2].remove", ""}
-                    },
-                    new List<ConnectorConfig<IList<string>>>
-                    {
-                        new()
-                        {
-                            Name = "connector-name",
-                            Processors = new List<ProcessorConfig<IList<string>>>()
-                            {
-                                new()
-                                {
-                                    Name = "Kafka.Connect.Processors.BlacklistFieldProjector",
-                                    Settings = new List<string>
-                                    {
-                                        "key.simple.remove[*].remove", "value.simple.remove[*].remove",
-                                        "none.simple.remove[*].remove"
-                                    }
-                                }
-                            }
-                        }
-                    },
-                    new[]
-                    {
-                        "key.simple.keep[0].keep", "value.simple.keep[0].keep", "value.none.simple.keep[0].keep",
-                        "key.simple.remove[0].keep", "value.none.simple.remove[0].keep", "value.simple.remove[0].keep"
-                    },
-                    new[]
-                    {
-                        "value.simple.remove[1].remove", "key.simple.remove[1].remove",
-                        "value.none.simple.remove[1].remove", "value.simple.remove[2].remove",
-                        "key.simple.remove[2].remove", "value.none.simple.remove[2].remove"
-                    }
-                };
-                yield return new object[] // Remove an element in array at the end 
-                {
-                    new Dictionary<string, object>()
-                    {
-                        {"key.simple.keep[0].keep", ""}, {"key.simple.remove[0].keep.this", ""},
-                        {"key.simple.remove[1].remove.this", ""}, {"key.simple.remove[2].remove.that", ""},
-                        {"value.simple.keep[0].keep", ""}, {"value.simple.remove[0].keep.this", ""},
-                        {"value.simple.remove[1].remove.this", ""}, {"value.simple.remove[2].remove.that", ""},
-                        {"value.none.simple.keep[0].keep", ""}, {"value.none.simple.remove[0].keep.this", ""},
-                        {"value.none.simple.remove[1].remove.this", ""}, {"value.none.simple.remove[2].remove.that", ""}
-                    },
-                    new List<ConnectorConfig<IList<string>>>
-                    {
-                        new()
-                        {
-                            Name = "connector-name",
-                            Processors = new List<ProcessorConfig<IList<string>>>()
-                            {
-                                new()
-                                {
-                                    Name = "Kafka.Connect.Processors.BlacklistFieldProjector",
-                                    Settings = new List<string>
-                                    {
-                                        "key.simple.remove[*].remove.*", "value.simple.remove[*].remove.*",
-                                        "none.simple.remove[*].remove.*"
-                                    }
-                                }
-                            }
-                        }
-                    },
-                    new[]
-                    {
-                        "key.simple.keep[0].keep", "value.simple.keep[0].keep", "value.none.simple.keep[0].keep",
-                        "key.simple.remove[0].keep.this", "value.none.simple.remove[0].keep.this", "value.simple.remove[0].keep.this"
-                    },
-                    new[]
-                    {
-                        "value.simple.remove[1].remove.this", "key.simple.remove[1].remove.this",
-                        "value.none.simple.remove[1].remove.this", "value.simple.remove[2].remove.that",
-                        "key.simple.remove[2].remove.that", "value.none.simple.remove[2].remove.that"
-                    }
-                };
-                
-                yield return new object[] // Remove an element in array at the end 
-                {
-                    new Dictionary<string, object>()
-                    {
-                        {"key.simple.keep[0].keep", ""}, {"key.simple.remove[0].star.this", ""},
-                        {"key.simple.remove[1].star.this", ""}, {"key.simple.remove[2].star.that", ""},
-                        {"value.simple.keep[0].keep", ""}, {"value.simple.remove[0].star.this", ""},
-                        {"value.simple.remove[1].star.this", ""}, {"value.simple.remove[2].star.that", ""},
-                        {"value.none.simple.keep[0].keep", ""}, {"value.none.simple.remove[0].star.this", ""},
-                        {"value.none.simple.remove[1].star.this", ""}, {"value.none.simple.remove[2].star.that", ""}
-                    },
-                    new List<ConnectorConfig<IList<string>>>
-                    {
-                        new()
-                        {
-                            Name = "connector-name",
-                            Processors = new List<ProcessorConfig<IList<string>>>()
-                            {
-                                new()
-                                {
-                                    Name = "Kafka.Connect.Processors.BlacklistFieldProjector",
-                                    Settings = new List<string>
-                                    {
-                                        "key.simple.remove[*].*.this", "value.simple.remove[*].*.this",
-                                        "none.simple.remove[*].*.this"
-                                    }
-                                }
-                            }
-                        }
-                    },
-                    new[]
-                    {
-                        "key.simple.keep[0].keep", "value.simple.keep[0].keep", "value.none.simple.keep[0].keep",
-                        "key.simple.remove[2].star.that", "value.none.simple.remove[2].star.that", "value.simple.remove[2].star.that"
-                    },
-                    new[]
-                    {
-                        "value.simple.remove[1].star.this", "key.simple.remove[1].star.this",
-                        "value.none.simple.remove[1].star.this", "value.simple.remove[0].star.this",
-                        "key.simple.remove[0].star.this", "value.none.simple.remove[0].star.this"
-                    }
-                };
-                
-                yield return new object[] // Remove an element in array at the end 
-                {
-                    new Dictionary<string, object>()
-                    {
-                        {"key.simple[0].keep[0].keep", ""}, {"key.simple[0].remove[0].star.this", ""},
-                        {"key.simple[0].remove[1].star.this", ""}, {"key.simple[0].remove[2].star.that", ""},
-                        {"value.simple[0].keep[0].keep", ""}, {"value.simple[0].remove[0].star.this", ""},
-                        {"value.simple[0].remove[1].star.this", ""}, {"value.simple[0].remove[2].star.that", ""},
-                        {"value.none.simple[0].keep[0].keep", ""}, {"value.none.simple[0].remove[0].star.this", ""},
-                        {"value.none.simple[0].remove[1].star.this", ""}, {"value.none.simple[0].remove[2].star.that", ""}
-                    },
-                    new List<ConnectorConfig<IList<string>>>
-                    {
-                        new()
-                        {
-                            Name = "connector-name",
-                            Processors = new List<ProcessorConfig<IList<string>>>()
-                            {
-                                new()
-                                {
-                                    Name = "Kafka.Connect.Processors.BlacklistFieldProjector",
-                                    Settings = new List<string>
-                                    {
-                                        "key.simple[*].remove[*].*.this", "value.simple[*].remove[*].*.this",
-                                        "none.simple[*].remove[*].*.this"
-                                    }
-                                }
-                            }
-                        }
-                    },
-                    new[]
-                    {
-                        "key.simple[0].keep[0].keep", "value.simple[0].keep[0].keep", "value.none.simple[0].keep[0].keep",
-                        "key.simple[0].remove[2].star.that", "value.none.simple[0].remove[2].star.that", "value.simple[0].remove[2].star.that"
-                    },
-                    new[]
-                    {
-                        "value.simple[0].remove[1].star.this", "key.simple[0].remove[1].star.this",
-                        "value.none.simple[0].remove[1].star.this", "value.simple[0].remove[0].star.this",
-                        "key.simple[0].remove[0].star.this", "value.none.simple[0].remove[0].star.this"
-                    }
-                };
->>>>>>> abd4dc6e
             }
         }
     }
